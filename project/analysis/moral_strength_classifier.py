<<<<<<< HEAD
"""
The module is designed to take reddit comments, optionally tokenize them,
and then evaluate the similarity of the comment with each of the 5 moral
foundations. It returns an updated dataframe with moral foundation similarity
scores.

Author(s): Kathryn Link-Oberstar
"""
=======
>>>>>>> 50f51254
import argparse
import json
import os
import pickle
import sys

import numpy as np
import pandas as pd
from gensim.models import KeyedVectors


# EXAMPLE CLI RUN
# poetry run python moral_strength_classifier.py --filepath project/data_collection/project_data/tokenized_climate_comments.pickle --col_to_tokenize body --subreddit climate --tokenize False --type Comment

print("Finished Package Imports!")

parent_directory = os.path.abspath(os.path.join(os.getcwd(), "..", ".."))
sys.path.append(parent_directory)

from project.utils.classes.tokenizer import Tokenizer


<<<<<<< HEAD
# Download word embeddings, or retrieve saved embeddings if they exist
=======
>>>>>>> 50f51254
if os.path.exists("wordvectors.kv"):
    word_vectors = KeyedVectors.load("wordvectors.kv")
else:
    import gensim.downloader as api

    word_vectors = api.load("glove-twitter-200")
    word_vectors.save("wordvectors.kv")

print("Loaded Word Vectors!")
<<<<<<< HEAD


# Load the data, unpickle and filter if necessary
def load_data(
    filepath,
    subreddit=None,
    col_to_tokenize=None,
):
    """
    Loads and filters reddit comments data from a pickle file.

    Args:
        filepath (str): Path to the pickle file containing comments data.
        subreddit (str, optional): Subreddit name to filter comments. Defaults to None.
        col_to_tokenize (str, optional): Column name for tokenization. Defaults to None.

    Returns:
        DataFrame: Filtered dataframe with comments data.
    """
    pickle_file_path_comment = os.path.join(
        parent_directory,
        filepath,
    )

    with open(pickle_file_path_comment, "rb") as file:
        comments_df = pickle.load(file)

    if subreddit:
        comments_df = comments_df[comments_df["subreddit"] == subreddit]

    try:
        token_key = f"tokenized_{col_to_tokenize.lower()}_words_norm"
        comments_df = comments_df[
            ~comments_df[token_key].isin(["[removed]", "[deleted]"])
        ]
    except:
        print("Could not find removed or deleted entries")

    if subreddit:
=======


def load_data(
    filepath,
    subreddit=None,
    col_to_tokenize=None,
):
    pickle_file_path_comment = os.path.join(
        parent_directory,
        filepath,
    )

    with open(pickle_file_path_comment, "rb") as file:
        comments_df = pickle.load(file)

    if subreddit:
        comments_df = comments_df[comments_df["subreddit"] == subreddit]

    try:
        token_key = f"tokenized_{col_to_tokenize.lower()}_words_norm"
        comments_df = comments_df[
            ~comments_df[token_key].isin(["[removed]", "[deleted]"])
        ]
    except:
        print("Could not find removed or deleted entries")

    if subreddit:
>>>>>>> 50f51254
        print(f"Filtered data for {subreddit}!")

    else:
        print("Filtered data!")
    return comments_df


<<<<<<< HEAD
# Tokenize the comments if the argument is specified
def tokenize_comments(df, subreddit, col_to_tokenize):
    """
    Tokenizes comments within the dataframe using specified column.

    Args:
        df (DataFrame): Dataframe containing comments to be tokenized.
        subreddit (str): Name of the subreddit for tokenization scope.
        col_to_tokenize (str): Column name in the dataframe to tokenize.

    Returns:
        DataFrame: Dataframe with tokenized comments.
    """
=======
def tokenize_comments(df, subreddit, col_to_tokenize):
>>>>>>> 50f51254
    pickle_path = f"comments_{subreddit}.pkl"
    token_pickle_path = f"tokenized_comments_{subreddit}.pkl"
    df.to_pickle(pickle_path)
    tokenizer = Tokenizer(filepath=pickle_path, filename=token_pickle_path)
    tokenizer.df = df
    tokenizer.process(
        cols_to_tokenize=[
            (col_to_tokenize, "tokenized_" + col_to_tokenize.lower())
        ]
    )
    print("Tokenizer Complete!")
    return tokenizer.tokenized_df


<<<<<<< HEAD
# Compute the similarity of a comment with the 5 moral foundations
def compute_similarity(
    comment, foundation_words_vec, similarity_threshold=0.25
):
    """
    Computes similarity of each word in a comment with words in moral foundations.

    Args:
        comment (list): List of words in a comment.
        foundation_words_vec (list): List of word vectors representing moral foundations.
        similarity_threshold (float, optional): Threshold for counting similarity. Defaults to 0.25.

    Returns:
        float: Mean similarity score for the comment with moral foundations.
    """
    similarities = []
    for word in comment:  # word in reddit comment
        try:
            word_vec = word_vectors[word]  # get embedding
=======
def compute_similarity(
    comment, foundation_words_vec, similarity_threshold=0.25
):
    similarities = []
    for word in comment:  # word in reddit comment
        try:
            word_vec = word_vectors[word]  # get the embedding
>>>>>>> 50f51254
            for (
                foundation_word_vec
            ) in foundation_words_vec:  # loop through moral foundation words
                sim = np.dot(word_vec, foundation_word_vec) / (
                    np.linalg.norm(word_vec)
                    * np.linalg.norm(foundation_word_vec)
                )
<<<<<<< HEAD
                # Check if similarity above threshold to reduce noise
=======
                # Apply threshold
>>>>>>> 50f51254
                if sim >= similarity_threshold:
                    similarities.append(sim)
        except KeyError:  # If the word is not in the embedding vocabulary
            pass

    if similarities:
        return np.mean(similarities)
    else:
        return 0


def classify_sentence_with_profile(sentence, moral_foundations_dict):
    foundation_scores = {}

    for foundation, words in moral_foundations_dict.items():
        words_vec = []
        for word in words:
            try:
                word_vec = word_vectors[word]
                words_vec.append(word_vec)
            except:
                pass
        foundation_scores[foundation] = compute_similarity(sentence, words_vec)

    return foundation_scores


def main(
    filepath,
    subreddit=None,
    tokenize=False,
    col_to_tokenize=False,
    type="Undefined",
):
<<<<<<< HEAD
    """
    Main function to load, tokenize, and classify comments or submissions.

    Args:
        filepath (str): Path to data file.
        subreddit (str, optional): Subreddit name. Defaults to None.
        tokenize (bool, optional): Whether to tokenize the data. Defaults to False, assuming data was already tokenized.
        col_to_tokenize (str, optional): Column to tokenize. Defaults to False.
        type (str, optional): Type of the data (comment or submission). Defaults to "Undefined".

    Returns:
        DataFrame: Dataframe with classified comments or submissions.
    """
=======
>>>>>>> 50f51254
    comments_df = load_data(
        filepath=filepath,
        subreddit=subreddit,
    )

    if tokenize is True:
        tokenized_comments = tokenize_comments(
            comments_df, subreddit, col_to_tokenize
        )
    else:
        print("Columns Already Tokenized!")
        tokenized_comments = comments_df

    with open("expanded_moral_foundations_dictionary.json", "r") as f:
        word_to_moral_foundation_expanded = json.load(f)

    # classify sentences
    classification_profiles = []
    token_key = f"tokenized_{col_to_tokenize.lower()}_words_norm"
    for comment in tokenized_comments[token_key]:
        classification_profile = classify_sentence_with_profile(
            comment, word_to_moral_foundation_expanded
        )
        classification_profiles.append(classification_profile)
    print("Finished Classification!")

    # add classifications to original df
    df_classification_profiles = pd.DataFrame(classification_profiles)
    result_df = pd.concat(
        [
            tokenized_comments.reset_index(drop=True),
            df_classification_profiles.reset_index(drop=True),
        ],
        axis=1,
    )

    # write to pickle file
    filename = f"result_{subreddit}_{type}.pkl"
    result_df.to_pickle(filename)
    print(f"Saved DataFrame to {filename}!")

    return result_df


if __name__ == "__main__":
    parser = argparse.ArgumentParser(
        description="Process comments or submissions."
    )

    parser.add_argument(
        "--filepath",
        type=str,
        required=True,
        help="Filepath to data",
    )

    parser.add_argument(
        "--col_to_tokenize",
        type=str,
        help="Column to tokenize.",
    )

    parser.add_argument("--subreddit", type=str, help="Subreddit name")

    parser.add_argument(
        "--type", type=str, help="Token type (i.e. submission, comment)"
    )

    parser.add_argument(
        "--tokenize",
        type=str,
        required=True,
        help="True to tokenize data before classifying, false if data is already tokenized",
    )

    args = parser.parse_args()

<<<<<<< HEAD
=======
    # Handling optional string arguments that could be 'None'
>>>>>>> 50f51254
    args.subreddit = None if args.subreddit == "None" else args.subreddit
    args.col_to_tokenize = (
        None if args.col_to_tokenize == "None" else args.col_to_tokenize
    )
<<<<<<< HEAD

    # check for truthy values
    if args.tokenize.lower() in ["true", "1", "t", "y", "yes"]:
        tokenize = True
    else:
        tokenize = False

=======

    if args.tokenize.lower() in ["true", "1", "t", "y", "yes"]:
        tokenize = True
    else:
        tokenize = False

>>>>>>> 50f51254
    result_df = main(
        filepath=args.filepath,
        col_to_tokenize=args.col_to_tokenize,
        subreddit=args.subreddit,
        tokenize=tokenize,
        type=args.type,
    )
    print(result_df.head())<|MERGE_RESOLUTION|>--- conflicted
+++ resolved
@@ -1,4 +1,4 @@
-<<<<<<< HEAD
+
 """
 The module is designed to take reddit comments, optionally tokenize them,
 and then evaluate the similarity of the comment with each of the 5 moral
@@ -7,8 +7,7 @@
 
 Author(s): Kathryn Link-Oberstar
 """
-=======
->>>>>>> 50f51254
+
 import argparse
 import json
 import os
@@ -31,10 +30,9 @@
 from project.utils.classes.tokenizer import Tokenizer
 
 
-<<<<<<< HEAD
+
 # Download word embeddings, or retrieve saved embeddings if they exist
-=======
->>>>>>> 50f51254
+
 if os.path.exists("wordvectors.kv"):
     word_vectors = KeyedVectors.load("wordvectors.kv")
 else:
@@ -44,7 +42,6 @@
     word_vectors.save("wordvectors.kv")
 
 print("Loaded Word Vectors!")
-<<<<<<< HEAD
 
 
 # Load the data, unpickle and filter if necessary
@@ -84,7 +81,6 @@
         print("Could not find removed or deleted entries")
 
     if subreddit:
-=======
 
 
 def load_data(
@@ -112,7 +108,7 @@
         print("Could not find removed or deleted entries")
 
     if subreddit:
->>>>>>> 50f51254
+
         print(f"Filtered data for {subreddit}!")
 
     else:
@@ -120,7 +116,7 @@
     return comments_df
 
 
-<<<<<<< HEAD
+
 # Tokenize the comments if the argument is specified
 def tokenize_comments(df, subreddit, col_to_tokenize):
     """
@@ -134,9 +130,7 @@
     Returns:
         DataFrame: Dataframe with tokenized comments.
     """
-=======
 def tokenize_comments(df, subreddit, col_to_tokenize):
->>>>>>> 50f51254
     pickle_path = f"comments_{subreddit}.pkl"
     token_pickle_path = f"tokenized_comments_{subreddit}.pkl"
     df.to_pickle(pickle_path)
@@ -150,8 +144,6 @@
     print("Tokenizer Complete!")
     return tokenizer.tokenized_df
 
-
-<<<<<<< HEAD
 # Compute the similarity of a comment with the 5 moral foundations
 def compute_similarity(
     comment, foundation_words_vec, similarity_threshold=0.25
@@ -171,7 +163,7 @@
     for word in comment:  # word in reddit comment
         try:
             word_vec = word_vectors[word]  # get embedding
-=======
+
 def compute_similarity(
     comment, foundation_words_vec, similarity_threshold=0.25
 ):
@@ -179,7 +171,6 @@
     for word in comment:  # word in reddit comment
         try:
             word_vec = word_vectors[word]  # get the embedding
->>>>>>> 50f51254
             for (
                 foundation_word_vec
             ) in foundation_words_vec:  # loop through moral foundation words
@@ -187,11 +178,8 @@
                     np.linalg.norm(word_vec)
                     * np.linalg.norm(foundation_word_vec)
                 )
-<<<<<<< HEAD
                 # Check if similarity above threshold to reduce noise
-=======
                 # Apply threshold
->>>>>>> 50f51254
                 if sim >= similarity_threshold:
                     similarities.append(sim)
         except KeyError:  # If the word is not in the embedding vocabulary
@@ -226,7 +214,6 @@
     col_to_tokenize=False,
     type="Undefined",
 ):
-<<<<<<< HEAD
     """
     Main function to load, tokenize, and classify comments or submissions.
 
@@ -240,8 +227,6 @@
     Returns:
         DataFrame: Dataframe with classified comments or submissions.
     """
-=======
->>>>>>> 50f51254
     comments_df = load_data(
         filepath=filepath,
         subreddit=subreddit,
@@ -319,30 +304,23 @@
 
     args = parser.parse_args()
 
-<<<<<<< HEAD
-=======
+
     # Handling optional string arguments that could be 'None'
->>>>>>> 50f51254
     args.subreddit = None if args.subreddit == "None" else args.subreddit
     args.col_to_tokenize = (
         None if args.col_to_tokenize == "None" else args.col_to_tokenize
     )
-<<<<<<< HEAD
-
     # check for truthy values
     if args.tokenize.lower() in ["true", "1", "t", "y", "yes"]:
         tokenize = True
     else:
         tokenize = False
-
-=======
-
+        
     if args.tokenize.lower() in ["true", "1", "t", "y", "yes"]:
         tokenize = True
     else:
         tokenize = False
 
->>>>>>> 50f51254
     result_df = main(
         filepath=args.filepath,
         col_to_tokenize=args.col_to_tokenize,
